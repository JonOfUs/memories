--- conflicted
+++ resolved
@@ -52,10 +52,6 @@
         $query->innerJoin('st', 'systemtag_object_mapping', 'stom', $query->expr()->andX(
             $query->expr()->eq('stom.objecttype', $query->createNamedParameter('files')),
             $query->expr()->eq('stom.systemtagid', 'st.id'),
-<<<<<<< HEAD
-            $query->expr()->eq('stom.objecttype', $query->createNamedParameter('files')),
-=======
->>>>>>> 1af61db5
         ));
 
         // WHERE these items are memories indexed photos
@@ -92,42 +88,6 @@
         return $tags;
     }
 
-<<<<<<< HEAD
-    public function getTagPreviews(array &$tags, Folder &$folder)
-    {
-        // Cache subfolder ids to prevent duplicate requests
-        $folderIds = $this->getSubfolderIdsRecursive($this->connection, $folder, false);
-
-        foreach ($tags as &$tag) {
-            $query = $this->connection->getQueryBuilder();
-
-            // SELECT all photos with this tag
-            $query->select('f.fileid', 'f.etag')->from(
-                'systemtag_object_mapping',
-                'stom'
-            )->where(
-                $query->expr()->eq('stom.objecttype', $query->createNamedParameter('files')),
-                $query->expr()->eq('stom.systemtagid', $query->createNamedParameter($tag['id'])),
-            );
-
-            // WHERE these items are memories indexed photos
-            $query->innerJoin('stom', 'memories', 'm', $query->expr()->eq('m.fileid', 'stom.objectid'));
-
-            // WHERE these photos are in the user's requested folder recursively
-            $query->innerJoin('m', 'filecache', 'f', $this->getFilecacheJoinQuery($query, $folderIds, true, false));
-
-            // MAX 4
-            $query->setMaxResults(4);
-
-            // FETCH tag previews
-            $tag['previews'] = $query->executeQuery()->fetchAll();
-
-            // Post-process
-            foreach ($tag['previews'] as &$row) {
-                $row['fileid'] = (int) $row['fileid'];
-            }
-        }
-=======
     public function getTagPreviews(string $tagName, Folder &$folder)
     {
         $query = $this->connection->getQueryBuilder();
@@ -169,6 +129,5 @@
         }
 
         return $ans;
->>>>>>> 1af61db5
     }
 }