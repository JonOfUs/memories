--- conflicted
+++ resolved
@@ -8,8 +8,6 @@
 use OCP\Files\Folder;
 use OCP\IDBConnection;
 
-<<<<<<< HEAD
-=======
 const CTE_FOLDERS = // CTE to get all folders recursively in the given top folder
     'WITH RECURSIVE *PREFIX*cte_folders(fileid) AS (
         SELECT
@@ -30,7 +28,6 @@
             )
     )';
 
->>>>>>> 1af61db5
 trait TimelineQueryDays
 {
     protected IDBConnection $connection;
@@ -38,17 +35,10 @@
     /**
      * Get the days response from the database for the timeline.
      *
-<<<<<<< HEAD
-     * @param Folder $folder          The folder to get the days from
-     * @param bool   $recursive       Whether to get the days recursively
-     * @param bool   $archive         Whether to get the days only from the archive folder
-     * @param array  $queryTransforms An array of query transforms to apply to the query
-=======
      * @param null|Folder $folder          The folder to get the days from
      * @param bool        $recursive       Whether to get the days recursively
      * @param bool        $archive         Whether to get the days only from the archive folder
      * @param array       $queryTransforms An array of query transforms to apply to the query
->>>>>>> 1af61db5
      *
      * @return array The days response
      */
@@ -65,13 +55,8 @@
         $count = $query->func()->count($query->createFunction('DISTINCT m.fileid'), 'count');
         $query->select('m.dayid', $count)
             ->from('memories', 'm')
-<<<<<<< HEAD
-            ->innerJoin('m', 'filecache', 'f', $this->getFilecacheJoinQuery($query, $folder, $recursive, $archive))
-        ;
-=======
         ;
         $query = $this->joinFilecache($query, $folder, $recursive, $archive);
->>>>>>> 1af61db5
 
         // Group and sort by dayid
         $query->groupBy('m.dayid')
@@ -91,15 +76,6 @@
     /**
      * Get the day response from the database for the timeline.
      *
-<<<<<<< HEAD
-     * @param Folder $folder          The folder to get the day from
-     * @param string $uid             The user id
-     * @param int[]  $dayid           The day id
-     * @param bool   $recursive       If the query should be recursive
-     * @param bool   $archive         If the query should include only the archive folder
-     * @param array  $queryTransforms The query transformations to apply
-     * @param mixed  $day_ids
-=======
      * @param null|Folder $folder          The folder to get the day from
      * @param string      $uid             The user id
      * @param int[]       $dayid           The day id
@@ -107,7 +83,6 @@
      * @param bool        $archive         If the query should include only the archive folder
      * @param array       $queryTransforms The query transformations to apply
      * @param mixed       $day_ids
->>>>>>> 1af61db5
      *
      * @return array An array of day responses
      */
@@ -129,13 +104,8 @@
         // when using DISTINCT on selected fields
         $query->select($fileid, 'f.etag', 'm.isvideo', 'vco.categoryid', 'm.datetaken', 'm.dayid', 'm.w', 'm.h')
             ->from('memories', 'm')
-<<<<<<< HEAD
-            ->innerJoin('m', 'filecache', 'f', $this->getFilecacheJoinQuery($query, $folder, $recursive, $archive))
-        ;
-=======
         ;
         $query = $this->joinFilecache($query, $folder, $recursive, $archive);
->>>>>>> 1af61db5
 
         // Filter by dayid unless wildcard
         if (null !== $day_ids) {
@@ -209,45 +179,6 @@
         return $day;
     }
 
-<<<<<<< HEAD
-    /**
-     * Get all folders inside a top folder.
-     */
-    private function getSubfolderIdsRecursive(
-        IDBConnection &$conn,
-        Folder &$folder,
-        bool $archive
-    ) {
-        // CTE to get all folders recursively in the given top folder
-        $cte =
-            'WITH RECURSIVE cte_folders(fileid) AS (
-                SELECT
-                    f.fileid
-                FROM
-                    *PREFIX*filecache f
-                WHERE
-                    f.fileid = :topFolderId
-                UNION ALL
-                SELECT
-                    f.fileid
-                FROM
-                    *PREFIX*filecache f
-                INNER JOIN cte_folders c
-                    ON (f.parent = c.fileid
-                        AND f.mimetype = 2
-                        AND f.fileid NOT IN (:excludedFolderIds)
-                    )
-                )
-                SELECT
-                    fileid
-                FROM
-                    cte_folders
-                ';
-
-        // Query parameters, set at the end
-        $topFolderId = $folder->getId();
-        $excludedFolderIds = [-1]; // cannot be empty
-=======
     private function executeQueryWithCTEs(IQueryBuilder &$query, string $psql = '')
     {
         $sql = empty($psql) ? $query->getSQL() : $psql;
@@ -273,7 +204,6 @@
         // Query parameters, set at the end
         $topFolderId = $folder->getId();
         $excludedFolderId = -1;
->>>>>>> 1af61db5
 
         /** @var Folder Archive folder if it exists */
         $archiveFolder = null;
@@ -286,37 +216,13 @@
         if (!$archive) {
             // Exclude archive folder
             if ($archiveFolder) {
-<<<<<<< HEAD
-                $excludedFolderIds[] = $archiveFolder->getId();
-=======
                 $excludedFolderId = $archiveFolder->getId();
->>>>>>> 1af61db5
             }
         } else {
             // Only include archive folder
             $topFolderId = $archiveFolder ? $archiveFolder->getId() : -1;
         }
 
-<<<<<<< HEAD
-        return array_map('intval', array_column($conn->executeQuery($cte, [
-            'topFolderId' => $topFolderId,
-            'excludedFolderIds' => $excludedFolderIds,
-        ], [
-            'topFolderId' => IQueryBuilder::PARAM_INT,
-            'excludedFolderIds' => IQueryBuilder::PARAM_INT_ARRAY,
-        ])->fetchAll(), 'fileid'));
-    }
-
-    /**
-     * Get the query for oc_filecache join.
-     *
-     * @param IQueryBuilder $query     Query builder
-     * @param array|Folder  $folder    Either the top folder or array of folder Ids
-     * @param bool          $recursive Whether to get the days recursively
-     * @param bool          $archive   Whether to get the days only from the archive folder
-     */
-    private function getFilecacheJoinQuery(
-=======
         // Add query parameters
         $query->setParameter('topFolderId', $topFolderId, IQueryBuilder::PARAM_INT);
         $query->setParameter('excludedFolderId', $excludedFolderId, IQueryBuilder::PARAM_INT);
@@ -331,36 +237,11 @@
      * @param bool          $archive   Whether to get the days only from the archive folder
      */
     private function joinFilecache(
->>>>>>> 1af61db5
         IQueryBuilder &$query,
         &$folder,
         bool $recursive,
         bool $archive
     ) {
-<<<<<<< HEAD
-        $pathQuery = null;
-        if ($recursive) {
-            // Get all subfolder Ids recursively
-            $folderIds = [];
-            if ($folder instanceof Folder) {
-                $conn = $query->getConnection();
-                $folderIds = $this->getSubfolderIdsRecursive($conn, $folder, $archive);
-            } else {
-                $folderIds = $folder;
-            }
-
-            // Join with folder IDs
-            $pathQuery = $query->expr()->in('f.parent', $query->createNamedParameter($folderIds, IQueryBuilder::PARAM_INT_ARRAY));
-        } else {
-            // If getting non-recursively folder only check for parent
-            $pathQuery = $query->expr()->eq('f.parent', $query->createNamedParameter($folder->getId(), IQueryBuilder::PARAM_INT));
-        }
-
-        return $query->expr()->andX(
-            $query->expr()->eq('f.fileid', 'm.fileid'),
-            $pathQuery,
-        );
-=======
         // Join with memories
         $baseOp = $query->expr()->eq('f.fileid', 'm.fileid');
         if (null === $folder) {
@@ -382,6 +263,5 @@
             $baseOp,
             $pathOp,
         ));
->>>>>>> 1af61db5
     }
 }