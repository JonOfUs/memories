<?php

declare(strict_types=1);

namespace OCA\Memories\Db;

use OCP\DB\QueryBuilder\IQueryBuilder;
use OCP\Files\Folder;
use OCP\IDBConnection;

trait TimelineQueryFaces
{
    protected IDBConnection $connection;

    public function transformFaceFilter(IQueryBuilder &$query, string $userId, string $faceStr)
    {
        // Get title and uid of face user
        $faceNames = explode('/', $faceStr);
        if (2 !== \count($faceNames)) {
            throw new \Exception('Invalid face query');
        }
        $faceUid = $faceNames[0];
        $faceName = $faceNames[1];

        // Join with cluster
        $nameField = is_numeric($faceName) ? 'rfc.id' : 'rfc.title';
        $query->innerJoin('m', 'recognize_face_clusters', 'rfc', $query->expr()->andX(
            $query->expr()->eq('rfc.user_id', $query->createNamedParameter($faceUid)),
            $query->expr()->eq($nameField, $query->createNamedParameter($faceName)),
        ));

        // Join with detections
        $query->innerJoin('m', 'recognize_face_detections', 'rfd', $query->expr()->andX(
            $query->expr()->eq('rfd.file_id', 'm.fileid'),
            $query->expr()->eq('rfd.cluster_id', 'rfc.id'),
        ));
    }

    public function transformFaceRect(IQueryBuilder &$query, string $userId)
    {
        // Include detection params in response
        $query->addSelect(
            'rfd.width AS face_w',
            'rfd.height AS face_h',
            'rfd.x AS face_x',
            'rfd.y AS face_y',
        );
    }

    public function getFaces(Folder $folder)
    {
        $query = $this->connection->getQueryBuilder();

        // SELECT all face clusters
        $count = $query->func()->count($query->createFunction('DISTINCT m.fileid'), 'count');
        $query->select('rfc.id', 'rfc.user_id', 'rfc.title', $count)->from('recognize_face_clusters', 'rfc');

        // WHERE there are faces with this cluster
        $query->innerJoin('rfc', 'recognize_face_detections', 'rfd', $query->expr()->eq('rfc.id', 'rfd.cluster_id'));

        // WHERE these items are memories indexed photos
        $query->innerJoin('rfd', 'memories', 'm', $query->expr()->eq('m.fileid', 'rfd.file_id'));

        // WHERE these photos are in the user's requested folder recursively
        $query = $this->joinFilecache($query, $folder, true, false);

        // GROUP by ID of face cluster
        $query->groupBy('rfc.id');

        // ORDER by number of faces in cluster
        $query->orderBy($query->createFunction("rfc.title <> ''"), 'DESC');
        $query->addOrderBy('count', 'DESC');
        $query->addOrderBy('rfc.id'); // tie-breaker

        // FETCH all faces
        $cursor = $this->executeQueryWithCTEs($query);
        $faces = $cursor->fetchAll();

        // Post process
        foreach ($faces as &$row) {
            $row['id'] = (int) $row['id'];
            $row['name'] = $row['title'];
            unset($row['title']);
            $row['count'] = (int) $row['count'];
        }

        return $faces;
    }

    public function getFacePreviewDetection(Folder &$folder, int $id)
    {
        $query = $this->connection->getQueryBuilder();

        // SELECT face detections for ID
        $query->select(
            'rfd.file_id',              // Get actual file
            'rfd.x',                    // Image cropping
            'rfd.y',
            'rfd.width',
            'rfd.height',
            'm.w as image_width',       // Scoring
            'm.h as image_height',
            'm.fileid',
            'm.datetaken',              // Just in case, for postgres
        )->from('recognize_face_detections', 'rfd');
        $query->where($query->expr()->eq('rfd.cluster_id', $query->createNamedParameter($id)));

        // WHERE these photos are memories indexed
        $query->innerJoin('rfd', 'memories', 'm', $query->expr()->eq('m.fileid', 'rfd.file_id'));

        // WHERE these photos are in the user's requested folder recursively
<<<<<<< HEAD
        $query->innerJoin('m', 'filecache', 'f', $this->getFilecacheJoinQuery($query, $folder, true, false));
=======
        $query = $this->joinFilecache($query, $folder, true, false);
>>>>>>> 1af61db5

        // LIMIT results
        $query->setMaxResults(15);

        // Sort by date taken so we get recent photos
        $query->orderBy('m.datetaken', 'DESC');
        $query->addOrderBy('m.fileid', 'DESC'); // tie-breaker

        // FETCH face detections
<<<<<<< HEAD
        $previews = $query->executeQuery()->fetchAll();
        if (empty($previews)) {
            return null;
        }

        // Score the face detections
        foreach ($previews as &$p) {
            // Get actual pixel size of face
            $iw = min((int) ($p['image_width'] ?: 512), 2048);
            $ih = min((int) ($p['image_height'] ?: 512), 2048);
            $w = (float) $p['width'];
            $h = (float) $p['height'];

            // Get center of face
            $x = (float) $p['x'] + (float) $p['width'] / 2;
            $y = (float) $p['y'] + (float) $p['height'] / 2;

            // 3D normal distribution - if the face is closer to the center, it's better
            $positionScore = exp(-($x - 0.5) ** 2 * 4) * exp(-($y - 0.5) ** 2 * 4);

            // Root size distribution - if the image is bigger, it's better,
            // but it doesn't matter beyond a certain point
            $imgSizeScore = ($iw * 100) ** (1 / 2) * ($ih * 100) ** (1 / 2);

            // Faces occupying too much of the image don't look particularly good
            $faceSizeScore = (-$w ** 2 + $w) * (-$h ** 2 + $h);

            // Combine scores
            $p['score'] = $positionScore * $imgSizeScore * $faceSizeScore;
        }

=======
        $cursor = $this->executeQueryWithCTEs($query);
        $previews = $cursor->fetchAll();
        if (empty($previews)) {
            return null;
        }

        // Score the face detections
        foreach ($previews as &$p) {
            // Get actual pixel size of face
            $iw = min((int) ($p['image_width'] ?: 512), 2048);
            $ih = min((int) ($p['image_height'] ?: 512), 2048);
            $w = (float) $p['width'];
            $h = (float) $p['height'];

            // Get center of face
            $x = (float) $p['x'] + (float) $p['width'] / 2;
            $y = (float) $p['y'] + (float) $p['height'] / 2;

            // 3D normal distribution - if the face is closer to the center, it's better
            $positionScore = exp(-($x - 0.5) ** 2 * 4) * exp(-($y - 0.5) ** 2 * 4);

            // Root size distribution - if the image is bigger, it's better,
            // but it doesn't matter beyond a certain point
            $imgSizeScore = ($iw * 100) ** (1 / 2) * ($ih * 100) ** (1 / 2);

            // Faces occupying too much of the image don't look particularly good
            $faceSizeScore = (-$w ** 2 + $w) * (-$h ** 2 + $h);

            // Combine scores
            $p['score'] = $positionScore * $imgSizeScore * $faceSizeScore;
        }

>>>>>>> 1af61db5
        // Sort previews by score descending
        usort($previews, function ($a, $b) {
            return $b['score'] <=> $a['score'];
        });

        return $previews;
    }

    /** Convert face fields to object */
    private function processFace(&$row, $days = false)
    {
        if (!isset($row) || !isset($row['face_w'])) {
            return;
        }

        if (!$days) {
            $row['facerect'] = [
                'w' => (float) $row['face_w'],
                'h' => (float) $row['face_h'],
                'x' => (float) $row['face_x'],
                'y' => (float) $row['face_y'],
            ];
        }

        unset($row['face_w'], $row['face_h'], $row['face_x'], $row['face_y']);
    }
}<|MERGE_RESOLUTION|>--- conflicted
+++ resolved
@@ -109,11 +109,7 @@
         $query->innerJoin('rfd', 'memories', 'm', $query->expr()->eq('m.fileid', 'rfd.file_id'));
 
         // WHERE these photos are in the user's requested folder recursively
-<<<<<<< HEAD
-        $query->innerJoin('m', 'filecache', 'f', $this->getFilecacheJoinQuery($query, $folder, true, false));
-=======
         $query = $this->joinFilecache($query, $folder, true, false);
->>>>>>> 1af61db5
 
         // LIMIT results
         $query->setMaxResults(15);
@@ -123,39 +119,6 @@
         $query->addOrderBy('m.fileid', 'DESC'); // tie-breaker
 
         // FETCH face detections
-<<<<<<< HEAD
-        $previews = $query->executeQuery()->fetchAll();
-        if (empty($previews)) {
-            return null;
-        }
-
-        // Score the face detections
-        foreach ($previews as &$p) {
-            // Get actual pixel size of face
-            $iw = min((int) ($p['image_width'] ?: 512), 2048);
-            $ih = min((int) ($p['image_height'] ?: 512), 2048);
-            $w = (float) $p['width'];
-            $h = (float) $p['height'];
-
-            // Get center of face
-            $x = (float) $p['x'] + (float) $p['width'] / 2;
-            $y = (float) $p['y'] + (float) $p['height'] / 2;
-
-            // 3D normal distribution - if the face is closer to the center, it's better
-            $positionScore = exp(-($x - 0.5) ** 2 * 4) * exp(-($y - 0.5) ** 2 * 4);
-
-            // Root size distribution - if the image is bigger, it's better,
-            // but it doesn't matter beyond a certain point
-            $imgSizeScore = ($iw * 100) ** (1 / 2) * ($ih * 100) ** (1 / 2);
-
-            // Faces occupying too much of the image don't look particularly good
-            $faceSizeScore = (-$w ** 2 + $w) * (-$h ** 2 + $h);
-
-            // Combine scores
-            $p['score'] = $positionScore * $imgSizeScore * $faceSizeScore;
-        }
-
-=======
         $cursor = $this->executeQueryWithCTEs($query);
         $previews = $cursor->fetchAll();
         if (empty($previews)) {
@@ -188,7 +151,6 @@
             $p['score'] = $positionScore * $imgSizeScore * $faceSizeScore;
         }
 
->>>>>>> 1af61db5
         // Sort previews by score descending
         usort($previews, function ($a, $b) {
             return $b['score'] <=> $a['score'];
