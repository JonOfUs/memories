<template>
    <div class="container" ref="container" :class="{ 'icon-loading': loading > 0 }">
        <!-- Static top matter -->
        <TopMatter ref="topmatter" />

        <!-- No content found and nothing is loading -->
        <NcEmptyContent title="Nothing to show here" v-if="loading === 0 && list.length === 0">
            <template #icon>
                <PeopleIcon v-if="$route.name === 'people'" />
                <ArchiveIcon v-else-if="$route.name === 'archive'" />
                <ImageMultipleIcon v-else />
            </template>
        </NcEmptyContent>

        <!-- Main recycler view for rows -->
        <RecycleScroller
            ref="recycler"
            class="recycler"
            :class="{ 'empty': list.length === 0 }"
            :items="list"
            :emit-update="true"
            :buffer="400"
            key-field="id"
            size-field="size"
            type-field="type"
            @update="scrollChange"
            @resize="handleResizeWithDelay"
        >
            <template #before>
                <!-- Show dynamic top matter, name of the view -->
                <div class="recycler-before" ref="recyclerBefore">
                    <div class="text" v-show="!$refs.topmatter.type && list.length > 0">
                        {{ getViewName() }}
                    </div>

                    <OnThisDay v-if="$route.name === 'timeline'"
                           :viewerManager="viewerManager"
                           :key="config_timelinePath"
                           @load="scrollerManager.adjust()">
                    </OnThisDay>
                </div>
            </template>

            <template v-slot="{ item }">
                <div v-if="item.type === 0"
                     class="head-row"
                    :class="{ 'selected': item.selected }"
                    :style="{ height: item.size + 'px' }"
                    :key="item.id">

                    <div class="super" v-if="item.super !== undefined">
                        {{ item.super }}
                    </div>
                    <div class="main" @click="selectionManager.selectHead(item)">
<<<<<<< HEAD
                        <CheckCircle :size="18" class="select" />
=======
                        <CheckCircle :size="18" class="select" v-if="item.name" />
>>>>>>> 1af61db5
                        <span class="name" > {{ item.name || getHeadName(item) }} </span>
                    </div>
                </div>

                <template v-else>
                    <div class="photo" v-for="photo of item.photos" :key="photo.fileid"
                        :style="{
                            height: photo.dispH + 'px',
                            width: photo.dispW + 'px',
                            transform: `translate(${photo.dispX}px, ${photo.dispY}px`,
                        }">

                        <Folder v-if="photo.flag & c.FLAG_IS_FOLDER"
                                :data="photo"
                                :key="photo.fileid" />

                        <Tag v-else-if="photo.flag & c.FLAG_IS_TAG"
                                :data="photo"
                                :key="photo.fileid" />

                        <Photo v-else
                                :data="photo"
                                :day="item.day"
                                :key="photo.fileid"
                                @select="selectionManager.selectPhoto"
                                @click="clickPhoto(photo)" />
                    </div>
                </template>
            </template>
        </RecycleScroller>

        <!-- Managers -->
        <ScrollerManager ref="scrollerManager"
            :rows="list"
            :height="scrollerHeight"
            :recycler="$refs.recycler"
            :recyclerBefore="$refs.recyclerBefore" />

        <SelectionManager ref="selectionManager"
            :selection="selection" :heads="heads"
            @refresh="softRefresh"
            @delete="deleteFromViewWithAnimation"
            @updateLoading="updateLoading" />
    </div>
</template>

<script lang="ts">
import { Component, Watch, Mixins } from 'vue-property-decorator';
import { IDay, IFolder, IHeadRow, IPhoto, IRow, IRowType } from "../types";
import { generateUrl } from '@nextcloud/router'
import { showError } from '@nextcloud/dialogs'
import { NcEmptyContent } from '@nextcloud/vue';
import { subscribe, unsubscribe } from '@nextcloud/event-bus'
import GlobalMixin from '../mixins/GlobalMixin';
import UserConfig from "../mixins/UserConfig";

import { ViewerManager } from "../services/Viewer";
import { getLayout } from "../services/Layout";
import * as dav from "../services/DavRequests";
import * as utils from "../services/Utils";
import axios from '@nextcloud/axios'
import Folder from "./frame/Folder.vue";
import Tag from "./frame/Tag.vue";
import Photo from "./frame/Photo.vue";
import TopMatter from "./top-matter/TopMatter.vue";
import OnThisDay from "./top-matter/OnThisDay.vue";
import SelectionManager from './SelectionManager.vue';
import ScrollerManager from './ScrollerManager.vue';

import ArchiveIcon from 'vue-material-design-icons/PackageDown.vue';
import CheckCircle from 'vue-material-design-icons/CheckCircle.vue';
import PeopleIcon from 'vue-material-design-icons/AccountMultiple.vue';
import ImageMultipleIcon from 'vue-material-design-icons/ImageMultiple.vue';

const SCROLL_LOAD_DELAY = 100;          // Delay in loading data when scrolling
const DESKTOP_ROW_HEIGHT = 200;         // Height of row on desktop
const MOBILE_NUM_COLS = 3;              // Number of columns on phone

@Component({
    components: {
        Folder,
        Tag,
        Photo,
        TopMatter,
        OnThisDay,
        SelectionManager,
        ScrollerManager,
        NcEmptyContent,

        CheckCircle,
        ArchiveIcon,
        PeopleIcon,
        ImageMultipleIcon,
    }
})
export default class Timeline extends Mixins(GlobalMixin, UserConfig) {
    /** Loading days response */
    private loading = 0;
    /** Main list of rows */
    private list: IRow[] = [];
    /** Computed number of columns */
    private numCols = 0;
    /** Header rows for dayId key */
    private heads: { [dayid: number]: IHeadRow } = {};

    /** Computed row height */
    private rowHeight = 100;
    /** Computed row width */
    private rowWidth = 100;

    /** Current start index */
    private currentStart = 0;
    /** Current end index */
    private currentEnd = 0;
    /** Resizing timer */
    private resizeTimer = null as number | null;
    /** Height of the scroller */
    private scrollerHeight = 100;

    /** Set of dayIds for which images loaded */
    private loadedDays = new Set<number>();
    /** Set of dayIds for which image size is calculated */
    private sizedDays = new Set<number>();
    /** Days to load in the next call */
    private fetchDayQueue = [] as number[];
    /** Timer to load day call */
    private fetchDayTimer = null as number | null;
    /** Set of selected file ids */
    private selection = new Map<number, IPhoto>();

    /** State for request cancellations */
    private state = Math.random();

    /** Selection manager component */
    private selectionManager!: SelectionManager & any;
    /** Scroller manager component */
    private scrollerManager!: ScrollerManager & any;

    /** Nextcloud viewer proxy */
    private viewerManager = new ViewerManager(
        this.deleteFromViewWithAnimation.bind(this),
        this.updateLoading.bind(this));

    mounted() {
        this.selectionManager = this.$refs.selectionManager;
        this.scrollerManager = this.$refs.scrollerManager;
        this.createState();
    }

    @Watch('$route')
    async routeChange(from: any, to: any) {
        await this.refresh();
    }

    beforeDestroy() {
        unsubscribe(this.config_eventName, this.softRefresh);
        this.resetState();
    }

    created() {
        subscribe(this.config_eventName, this.softRefresh);
        window.addEventListener("resize", this.handleResizeWithDelay);
    }

    destroyed() {
        window.removeEventListener("resize", this.handleResizeWithDelay);
    }

    updateLoading(delta: number) {
        this.loading += delta;
    }

    isMobile() {
        return window.innerWidth <= 768;
    }

    allowBreakout() {
        return this.isMobile() && !this.config_squareThumbs;
    }

    /** Create new state */
    async createState() {
        // Wait for one tick before doing anything
        await this.$nextTick();

        // Fit to window
        this.recomputeSizes();

        // Timeline recycler init
        (this.$refs.recycler as any).$el.addEventListener('scroll', this.scrollPositionChange, false);

        // Get data
        await this.fetchDays();
    }

    /** Reset all state */
    async resetState() {
        this.selectionManager.clearSelection();
        this.loading = 0;
        this.list = [];
        this.heads = {};
        this.currentStart = 0;
        this.currentEnd = 0;
        this.scrollerManager.reset();
        this.state = Math.random();
        this.loadedDays.clear();
        this.sizedDays.clear();
        this.fetchDayQueue = [];
        window.clearTimeout(this.fetchDayTimer);
        window.clearTimeout(this.resizeTimer);

    }

    /** Recreate everything */
    async refresh() {
        await this.resetState();
        await this.createState();
    }

    /** Re-process days */
    async softRefresh() {
        this.selectionManager.clearSelection();
        await this.fetchDays(true);
    }

    /** Do resize after some time */
    handleResizeWithDelay() {
        if (this.resizeTimer) {
            clearTimeout(this.resizeTimer);
        }
        this.resizeTimer = window.setTimeout(() => {
            this.recomputeSizes();
            this.resizeTimer = null;
        }, 100);
    }

    /** Recompute static sizes of containers */
    recomputeSizes() {
        // Size of outer container
        const e = this.$refs.container as Element;
        let height = e.clientHeight;
        const width = e.clientWidth;

        // Scroller spans the container height
        this.scrollerHeight = height;

        // Static top matter to exclude from recycler height
        const topmatter = this.$refs.topmatter as any;
        const tmHeight = topmatter.$el?.clientHeight || 0;

        // Recycler height
        const recycler = this.$refs.recycler as any;
        const targetHeight = (height - tmHeight - 4);
        const targetWidth = this.isMobile() ? width : width - 40;
        const heightChanged = recycler.$el.clientHeight !== targetHeight;
        const widthChanged = this.rowWidth !== targetWidth;

        if (heightChanged) {
            recycler.$el.style.height = targetHeight + 'px';
        }

        if (widthChanged) {
            this.rowWidth = targetWidth;
        }

        if (!heightChanged && !widthChanged) {
            // If the target size is the same, nothing else could have
            // possibly changed either, so just skip
            return;
        }

        if (this.isMobile()) {
            // Mobile
            this.numCols = MOBILE_NUM_COLS;
            this.rowHeight = Math.floor(this.rowWidth / this.numCols);
        } else {
            // Desktop
            if (this.config_squareThumbs) {
                // Set columns first, then height
                this.numCols = Math.max(3, Math.floor(this.rowWidth / DESKTOP_ROW_HEIGHT));
                this.rowHeight = Math.floor(this.rowWidth / this.numCols);
            } else {
                // As a heuristic, assume all images are 4:3 landscape
                this.rowHeight = DESKTOP_ROW_HEIGHT;
                this.numCols = Math.ceil(this.rowWidth / (this.rowHeight * 4 / 3));
            }
        }

        // Reflow if there are elements (this isn't an init call)
        // An init call reaches here when the top matter size changes
        if (this.list.length > 0) {
            // At this point we're sure the size has changed, so we need
            // to invalidate everything related to sizes
            this.sizedDays.clear();
            this.scrollerManager.adjust();

            // Explicitly request a scroll event
            this.loadScrollChanges(this.currentStart, this.currentEnd);
        }
    }

    /**
     * Triggered when position of scroll change.
     * This does NOT indicate the items have changed, only that
     * the pixel position of the recycler has changed.
     */
    scrollPositionChange(event?: any) {
        this.scrollerManager.recyclerScrolled(event)
    }

    /** Trigger when recycler view changes */
    scrollChange(startIndex: number, endIndex: number) {
        if (startIndex === this.currentStart && endIndex === this.currentEnd) {
            return;
        }

        // Reset image state
        for (let i = startIndex; i < endIndex; i++) {
            const row = this.list[i];
            if (!row) {
                continue;
            }

            // Initialize photos and add placeholders
            if (row.pct && !row.photos.length) {
                row.photos = new Array(row.pct);
                for (let j = 0; j < row.pct; j++) {
                    // Any row that has placeholders has ONLY placeholders
                    // so we can calculate the display width
                    row.photos[j] = {
                        flag: this.c.FLAG_PLACEHOLDER,
                        fileid: Math.random(),
                        dispW: utils.roundHalf(this.rowWidth / this.numCols),
                        dispX: utils.roundHalf(j * this.rowWidth / this.numCols),
                        dispH: this.rowHeight,
                        dispY: 0,
                    };
                }
                delete row.pct;
            }
        }

        // Check if this was requested by a refresh
        const force = this.currentEnd === -1;

        // Make sure we don't do this too often
        this.currentStart = startIndex;
        this.currentEnd = endIndex;

        // Check if this was requested specifically
        if (force) {
            this.loadScrollChanges(startIndex, endIndex);
            return;
        }

        setTimeout(() => {
            // Get the overlapping range between startIndex and
            // currentStart and endIndex and currentEnd.
            // This is the range of rows that we need to update.
            const start = Math.max(startIndex, this.currentStart);
            const end = Math.min(endIndex, this.currentEnd);

            if (end - start > 0) {
                this.loadScrollChanges(start, end);
            }
        }, SCROLL_LOAD_DELAY);
    }

    /** Load image data for given view */
    loadScrollChanges(startIndex: number, endIndex: number) {
        // Make sure start and end valid
        startIndex = Math.max(0, startIndex);
        endIndex = Math.min(this.list.length - 1, endIndex);

        // Fetch all visible days
        for (let i = startIndex; i <= endIndex; i++) {
            let item = this.list[i];
            if (!item) continue;
            if (this.loadedDays.has(item.dayId)) {
                if (!this.sizedDays.has(item.dayId)) {
                    // Just quietly reflow without refetching
                    this.processDay(item.dayId, item.day.detail);
                }
                continue;
            }

            this.fetchDay(item.dayId);
        }
    }

    /** Get query string for API calls */
    appendQuery(url: string) {
        const query = new URLSearchParams();

        // Favorites
        if (this.$route.name === 'favorites') {
            query.set('fav', '1');
        }

        // Videos
        if (this.$route.name === 'videos') {
            query.set('vid', '1');
        }

        // Folder
        if (this.$route.name === 'folders') {
            let path: any = this.$route.params.path || '/';
            path = typeof path === 'string' ? path : path.join('/');
            path = this.config_foldersPath + '/' + path;
            query.set('folder', path);
        }

        // Archive
        if (this.$route.name === 'archive') {
            query.set('archive', '1');
        }

        // People
        if (this.$route.name === 'people' && this.$route.params.user && this.$route.params.name) {
            query.set('face', `${this.$route.params.user}/${this.$route.params.name}`);

            // Face rect
            if (this.config_showFaceRect) {
                query.set('facerect', '1');
            }
        }

        // Tags
        if (this.$route.name === 'tags' && this.$route.params.name) {
            query.set('tag', this.$route.params.name);
        }

        // Albums
        if (this.$route.name === 'albums' && this.$route.params.name) {
            query.set('album', `${this.$route.params.user}/${this.$route.params.name}`);
        }

        // Create query string and append to URL
        const queryStr = query.toString();
        if (queryStr) {
            url += '?' + queryStr;
        }
        return url;
    }

    /** Get view name for dynamic top matter */
    getViewName() {
        switch (this.$route.name) {
            case 'timeline': return this.t('memories', 'Your Timeline');
            case 'favorites': return this.t('memories', 'Favorites');
            case 'people': return this.t('memories', 'People');
            case 'videos': return this.t('memories', 'Videos');
<<<<<<< HEAD
=======
            case 'albums': return this.t('memories', 'Albums');
>>>>>>> 1af61db5
            case 'archive': return this.t('memories', 'Archive');
            case 'thisday': return this.t('memories', 'On this day');
            case 'tags': return this.t('memories', 'Tags');
            default: return '';
        }
    }

    /** Get name of header */
    getHeadName(head: IHeadRow) {
        // Check cache
        if (head.name) {
            return head.name;
        }

        // Special headers
<<<<<<< HEAD
        if (head.dayId === this.TagDayID.FOLDERS) {
            return (head.name = this.t("memories", "Folders"));
        } else if (head.dayId === this.TagDayID.TAGS || head.dayId === this.TagDayID.FACES) {
=======
        if (this.TagDayIDValueSet.has(head.dayId)) {
>>>>>>> 1af61db5
            return (head.name = "");
        }

        // Make date string
        // The reason this function is separate from processDays is
        // because this call is terribly slow even on desktop
        const dateTaken = utils.dayIdToDate(head.dayId);
        const name = utils.getLongDateStr(dateTaken, true);

        // Cache and return
        head.name = name;
        return head.name;
    }

    /** Fetch timeline main call */
    async fetchDays(noCache=false) {
        let params: any = {};
        let url = generateUrl(this.appendQuery('/apps/memories/api/days'), params);
        const cacheUrl = this.$route.name + url;

        // Try cache first
        let cache: IDay[];

        // Make sure to refresh scroll later
        this.currentEnd = -1;

        try {
            this.loading++;
            const startState = this.state;

            let data: IDay[] = [];
            if (this.$route.name === 'thisday') {
                data = await dav.getOnThisDayData();
            } else if (this.$route.name === 'tags' && !this.$route.params.name) {
                data = await dav.getTagsData();
            } else if (this.$route.name === 'people' && !this.$route.params.name) {
                data = await dav.getPeopleData();
            } else if (this.$route.name === 'albums' && !this.$route.params.name) {
                data = await dav.getAlbumsData('3');
            } else {
                // Try the cache
                try {
                    cache = noCache ? null : (await utils.getCachedData(cacheUrl));
                    if (cache) {
                        await this.processDays(cache);
                        this.loading--;
                    }
                } catch {
                    console.warn(`Failed to process days cache: ${cacheUrl}`);
                    cache = null;
                }

                // Get from network
                const res = await axios.get<IDay[]>(url);
                if (res.status !== 200) throw res; // don't cache this
                data = res.data;
            }

            // Put back into cache
            utils.cacheData(cacheUrl, data);

            // Make sure we're still on the same page
            if (this.state !== startState) return;
            await this.processDays(data);
        } catch (err) {
            console.error(err);
            showError(err?.response?.data?.message || err.message);
        } finally {
            if (!cache) this.loading--;
        }
    }

    /** Process the data for days call including folders */
    async processDays(data: IDay[]) {
        const list: typeof this.list = [];
        const heads: typeof this.heads = {};

        // Store the preloads in a separate map.
        // This is required since otherwise the inner detail objects
        // do not become reactive (which happens only after assignment).
        const preloads: {
            [dayId: number]: {
                day: IDay,
                detail: IPhoto[],
            };
        } = {};

        let prevDay: IDay | null = null;
        for (const day of data) {
            // Initialization
            day.rows = [];

            // Nothing here
            if (day.count === 0) {
                continue;
            }

            // Store the preloads
            if (day.detail) {
                preloads[day.dayid] = {
                    day: day,
                    detail: day.detail,
                };
                delete day.detail;
            }

            // Create header for this day
            const head: IHeadRow = {
                id: `${day.dayid}-head`,
                num: -1,
                size: 40,
                type: IRowType.HEAD,
                selected: false,
                dayId: day.dayid,
                day: day,
            };

            // Special headers
<<<<<<< HEAD
            if (day.dayid === this.TagDayID.TAGS    ||
                day.dayid === this.TagDayID.FACES) {
=======
            if (this.TagDayIDValueSet.has(day.dayid)) {
>>>>>>> 1af61db5
                head.size = 10;
            } else if (this.$route.name === 'thisday' && (!prevDay || Math.abs(prevDay.dayid - day.dayid) > 30)) {
                // thisday view with new year title
                head.size = 67;
                head.super = utils.getFromNowStr(utils.dayIdToDate(day.dayid));
            }

            // Add header to list
            heads[day.dayid] = head;
            list.push(head);

            // Dummy rows for placeholders
            let nrows = Math.ceil(day.count / this.numCols);

            // Check if already loaded - we can learn
            let prevRows: IRow[] | null = null;
            if (this.loadedDays.has(day.dayid)) {
                prevRows = this.heads[day.dayid]?.day.rows;
                nrows = prevRows?.length || nrows;
            }

            // Add rows
            for (let i = 0; i < nrows; i++) {
                const row = this.addRow(day);
                list.push(row);

                // Add placeholder count
                const leftNum = (day.count - i * this.numCols);
                row.pct = leftNum > this.numCols ? this.numCols : leftNum;
                row.photos = [];

                // Learn from existing row
                if (prevRows && i < prevRows.length) {
                    row.size = prevRows[i].size;
                    row.photos = prevRows[i].photos;
                }
            }

            // Continue processing
            prevDay = day;
        }

        // Store globally
        this.list = list;
        this.heads = heads;
        this.loadedDays.clear();
        this.sizedDays.clear();

        // Iterate the preload map
        // Now the inner detail objects are reactive
        for (const dayId in preloads) {
            this.processDay(Number(dayId), preloads[dayId].detail);
        }

        // Fix view height variable
        await this.scrollerManager.reflow();
        this.scrollPositionChange();
    }

    /** API url for Day call */
    private getDayUrl(dayId: number|string) {
        let baseUrl = '/apps/memories/api/days/{dayId}';
        const params: any = { dayId };
        return generateUrl(this.appendQuery(baseUrl), params);
    }

    /** Fetch image data for one dayId */
    async fetchDay(dayId: number) {
        const head = this.heads[dayId];
        if (!head) return;

        // Do this in advance to prevent duplicate requests
        this.loadedDays.add(dayId);
        this.sizedDays.add(dayId);

        // Look for cache
        const cacheUrl = this.getDayUrl(dayId);
        try {
            this.processDay(dayId, await utils.getCachedData(cacheUrl));
        } catch {
            console.warn(`Failed to process day cache: ${cacheUrl}`);
        }

        // Aggregate fetch requests
        this.fetchDayQueue.push(dayId);
        if (!this.fetchDayTimer) {
            this.fetchDayTimer = window.setTimeout(() => {
                this.fetchDayTimer = null;
                this.fetchDayExpire();
            }, 150);
        }
    }

    async fetchDayExpire() {
        if (this.fetchDayQueue.length === 0) return;
<<<<<<< HEAD

        // Construct URL
        const url = this.getDayUrl(this.fetchDayQueue.join(','));
        this.fetchDayQueue = [];

=======

        // Construct URL
        const url = this.getDayUrl(this.fetchDayQueue.join(','));
        this.fetchDayQueue = [];

>>>>>>> 1af61db5
        try {
            const startState = this.state;
            const res = await axios.get<IPhoto[]>(url);
            if (res.status !== 200) throw res;
            const data = res.data;
            if (this.state !== startState) return;

            // Bin the data into separate days
            // It is already sorted in dayid DESC
            const dayMap = new Map<number, IPhoto[]>();
            for (const photo of data) {
                if (!dayMap.get(photo.dayid)) dayMap.set(photo.dayid, []);
                dayMap.get(photo.dayid).push(photo);
            }

            // Store cache asynchronously
            // Do this regardless of whether the state has
            // changed since the data is already fetched
            //
            // These loops cannot be combined because processDay
            // creates circular references which cannot be stringified
            for (const [dayId, photos] of dayMap) {
                utils.cacheData(this.getDayUrl(dayId), photos);
            }

            // Process each day as needed
            for (const [dayId, photos] of dayMap) {
                // Check if the response has any delta
                const head = this.heads[dayId];
                if (head.day.detail?.length) {
                    if (head.day.detail.length === photos.length &&
                        head.day.detail.every((p, i) => p.fileid === photos[i].fileid && p.etag === photos[i].etag)
                    ) {
                        continue;
                    }
                }

                // Pass ahead
                this.processDay(dayId, photos);
            }
        } catch (e) {
            showError(this.t('memories', 'Failed to load some photos'));
            console.error(e);
        }
    }

    /**
     * Process items from day response.
     *
     * @param dayId id of day
     * @param data photos
     */
    processDay(dayId: number, data: IPhoto[]) {
        if (!data) return;

        const head = this.heads[dayId];
        const day = head.day;
        this.loadedDays.add(dayId);
        this.sizedDays.add(dayId);

        // Convert server flags to bitflags
        data.forEach(utils.convertFlags);

        // Filter out items we don't want to show at all
        if (!this.config_showHidden) {
            // Hidden folders
            data = data.filter((p) => !((p.flag & this.c.FLAG_IS_FOLDER) && (<IFolder>p).name.startsWith('.')));
        }

        // Set and make reactive
        day.count = data.length;
        day.detail = data;

        // Reset rows including placeholders
        for (const row of head.day.rows || []) {
            row.photos = [];
        }

        // Force all to square
        const squareMode = this.isMobile() || this.config_squareThumbs;

        // Create justified layout with correct params
        const justify = getLayout(day.detail.map(p => {
            return {
                width: p.w || this.rowHeight,
                height: p.h || this.rowHeight,
                forceSquare: Boolean((p.flag & this.c.FLAG_IS_FOLDER) | (p.flag & this.c.FLAG_IS_TAG)),
            };
        }), {
            rowWidth: this.rowWidth,
            rowHeight: this.rowHeight,
            squareMode: squareMode,
            numCols: this.numCols,
            allowBreakout: this.allowBreakout(),
            seed: dayId,
        });

        // Check if some rows were added
        let addedRows: IRow[] = [];
<<<<<<< HEAD

        // Recycler scroll top
        let scrollTop = (<any>this.$refs.recycler).$el.scrollTop;
        let needAdjust = false;

=======

        // Recycler scroll top
        let scrollTop = (<any>this.$refs.recycler).$el.scrollTop;
        let needAdjust = false;

>>>>>>> 1af61db5
        // Get index and Y position of header in O(n)
        let headIdx = 0;
        let headY = 0;
        for (const row of this.list) {
            if (row === head) break;
            headIdx++;
            headY += row.size;
        }
        let rowIdx = headIdx + 1;
        let rowY = headY + head.size;

        // Previous justified row
        let prevJustifyTop = justify[0]?.top || 0;

        // Add all rows
        let dataIdx = 0;
        while (dataIdx < data.length) {
            // Check if we ran out of rows
            if (rowIdx >= this.list.length || this.list[rowIdx].type === IRowType.HEAD) {
                const newRow = this.addRow(day);
                addedRows.push(newRow);
                this.list.splice(rowIdx, 0, newRow);

                // Scroll down if new row is above the current visible position
                if (rowY < scrollTop) {
                    scrollTop += newRow.size;
                }
                needAdjust = true;
            }

            // Get row
            const row = this.list[rowIdx];

            // Go to the next row
            const jbox = justify[dataIdx];
            if (jbox.top !== prevJustifyTop) {
                prevJustifyTop = jbox.top;
                rowIdx++;
                rowY += row.size;
                continue;
            }

            // Set row height
            const jH = utils.roundHalf(jbox.rowHeight || jbox.height);
            const delta = jH - row.size;
            // If the difference is too small, it's not worth risking an adjustment
            // especially on square layouts on mobile. Also don't do this if animating.
            if (Math.abs(delta) > 0) {
                if (rowY < scrollTop) {
                    scrollTop += delta;
                }
                needAdjust = true;
                row.size = jH;
            }

            // Add the photo to the row
            const photo = data[dataIdx];
            photo.d = day; // backref to day

            // Get aspect ratio
            const setPos = () => {
                photo.dispW = utils.roundHalf(jbox.width);
                photo.dispX = utils.roundHalf(jbox.left);
                photo.dispH = utils.roundHalf(jbox.height);
                photo.dispY = 0;
                photo.dispRowNum = row.num;
            };
            if (photo.dispW !== undefined) { // photo already displayed: animate
                window.setTimeout(setPos, 50);

                if (photo.dispRowNum !== undefined &&
                    photo.dispRowNum !== row.num &&
                    photo.dispRowNum >= 0 &&
                    photo.dispRowNum < day.rows.length
                ) { // Row change animation
                    const start = Math.min(photo.dispRowNum, row.num);
                    const end = Math.max(photo.dispRowNum, row.num);
                    const sizeDelta = day.rows.slice(start, end).reduce((acc, r) => {
                        acc += r.size;
                        return acc;
                    }, 0);
                    photo.dispY = sizeDelta * (photo.dispRowNum < row.num ? -1 : 1);
                    photo.dispH = day.rows[photo.dispRowNum].size;
                }
            } else {
                setPos();
            }

            // Move to next index of photo
            dataIdx++;

            // Add photo to row
            row.photos.push(photo);
        }

        // Rows that were removed
        const removedRows: IRow[] = [];
        let headRemoved = false;

        // No rows, splice everything including the header
        if (data.length === 0) {
            removedRows.push(...this.list.splice(headIdx, 1));
            rowIdx = headIdx - 1;
            headRemoved = true;
            delete this.heads[dayId];
        }

        // Get rid of any extra rows
        let spliceCount = 0;
        for (let i = rowIdx + 1; i < this.list.length && this.list[i].type !== IRowType.HEAD; i++) {
            spliceCount++;
        }
        if (spliceCount > 0) {
            removedRows.push(...this.list.splice(rowIdx + 1, spliceCount));
        }

        // Update size delta for removed rows and remove from day
        for (const row of removedRows) {
            // Scroll up if if above visible range
            if (rowY < scrollTop) {
                scrollTop -= row.size;
            }
            needAdjust = true;

            // Remove from day
            const idx = head.day.rows.indexOf(row);
            if (idx >= 0) head.day.rows.splice(idx, 1);
        }

        // This will be true even if the head is being spliced
        // because one row is always removed in that case
        if (needAdjust) {
            if (headRemoved) {
                // If the head was removed, we need a reflow,
                // or adjust isn't going to work right
                this.scrollerManager.reflow();
            } else {
                // Otherwise just adjust the ticks
                this.scrollerManager.adjust();
            }

            // Scroll to new position
            (<any>this.$refs.recycler).$el.scrollTop = scrollTop;
        }
    }

    /** Add and get a new blank photos row */
    addRow(day: IDay): IRow {
        let rowType = IRowType.PHOTOS;
        if (day.dayid === this.TagDayID.FOLDERS) {
            rowType = IRowType.FOLDERS;
        }

        // Create new row
        const row = {
            id: `${day.dayid}-${day.rows.length}`,
            num: day.rows.length,
            photos: [],
            type: rowType,
            size: this.rowHeight,
            dayId: day.dayid,
            day: day,
        }

        // Add to day
        day.rows.push(row);

        return row;
    }

    /** Clicking on photo */
    clickPhoto(photo: IPhoto) {
        if (photo.flag & this.c.FLAG_PLACEHOLDER) return;

        if (this.selection.size > 0) { // selection mode
            this.selectionManager.selectPhoto(photo);
        } else {
            this.viewerManager.open(photo);
        }
    }

    /**
     * Delete elements from main view with some animation
     *
     * This is also going to update day.detail for you and make
     * a call to processDay so just pass it the list of ids to
     * delete and the days that were updated.
     *
     * @param delPhotos photos to delete
     */
    async deleteFromViewWithAnimation(delPhotos: IPhoto[]) {
        // Only keep photos with day
        delPhotos = delPhotos.filter(p => p.d);
        if (delPhotos.length === 0) return;

        // Get all days that need to be updatd
        const updatedDays = new Set<IDay>(delPhotos.map(p => p.d));
        const delPhotosSet = new Set(delPhotos);

        // Animate the deletion
        for (const photo of delPhotos) {
            photo.flag |= this.c.FLAG_LEAVING;
        }

        // wait for 200ms
        await new Promise(resolve => setTimeout(resolve, 200));

        // clear selection at this point
        this.selectionManager.clearSelection(delPhotos);

        // Reflow all touched days
        for (const day of updatedDays) {
            const newDetail = day.detail.filter(p => !delPhotosSet.has(p));
            this.processDay(day.dayid, newDetail);
        }
    }
}
</script>

<style lang="scss" scoped>
@mixin phone {
  @media (max-width: 768px) { @content; }
}

/** Main view */
.container {
    height: 100%;
    width: 100%;
    overflow: hidden;
    user-select: none;

    * {
        -webkit-tap-highlight-color: transparent;
        -webkit-touch-callout: none;
    }
}

.recycler {
    height: 300px;
    width: calc(100% + 20px);
    transition: opacity 0.2s ease-in-out;

    &.empty {
        opacity: 0;
        transition: none;
    }
}

.recycler .photo {
    display: block;
    position: absolute;
    top: 0; left: 0;
    cursor: pointer;
    height: 100%;
    transition: width 0.2s ease-in-out,
                height 0.2s ease-in-out,
                transform 0.2s ease-in-out; // reflow
}

.head-row {
    padding-top: 10px;
    padding-left: 3px;
    font-size: 0.9em;

    > div {
        position: relative;
        &.super {
            font-size: 1.4em;
            font-weight: bold;
            margin-bottom: 4px;
        }
        &.main {
            display: inline-block;
            font-weight: 600;
        }
    }

    .select {
        position: absolute;
        left: 0; top: 50%;
        display: none;
        opacity: 0;
        transform: translateY(-45%);
        transition: opacity 0.2s ease;
        border-radius: 50%;
        cursor: pointer;
    }
    .name {
        display: block;
        transition: transform 0.2s ease;
        cursor: pointer;
    }

    .hover &, &.selected {
        .select {
            display: flex;
            opacity: 0.7;
        }
        .name {
            transform: translateX(22px);
        }
    }
    &.selected .select { opacity: 1; }

    @include phone { transform: translateX(8px); }
}

/** Static and dynamic top matter */
.top-matter {
    padding-top: 4px;
    @include phone { padding-left: 40px; }
}
.recycler-before {
    width: 100%;
    > .text {
        font-size: 1.2em;
        padding-top: 13px;
        padding-left: 8px;
        @include phone { padding-left: 48px; }
    }
}
</style><|MERGE_RESOLUTION|>--- conflicted
+++ resolved
@@ -52,11 +52,7 @@
                         {{ item.super }}
                     </div>
                     <div class="main" @click="selectionManager.selectHead(item)">
-<<<<<<< HEAD
-                        <CheckCircle :size="18" class="select" />
-=======
                         <CheckCircle :size="18" class="select" v-if="item.name" />
->>>>>>> 1af61db5
                         <span class="name" > {{ item.name || getHeadName(item) }} </span>
                     </div>
                 </div>
@@ -509,10 +505,7 @@
             case 'favorites': return this.t('memories', 'Favorites');
             case 'people': return this.t('memories', 'People');
             case 'videos': return this.t('memories', 'Videos');
-<<<<<<< HEAD
-=======
             case 'albums': return this.t('memories', 'Albums');
->>>>>>> 1af61db5
             case 'archive': return this.t('memories', 'Archive');
             case 'thisday': return this.t('memories', 'On this day');
             case 'tags': return this.t('memories', 'Tags');
@@ -528,13 +521,7 @@
         }
 
         // Special headers
-<<<<<<< HEAD
-        if (head.dayId === this.TagDayID.FOLDERS) {
-            return (head.name = this.t("memories", "Folders"));
-        } else if (head.dayId === this.TagDayID.TAGS || head.dayId === this.TagDayID.FACES) {
-=======
         if (this.TagDayIDValueSet.has(head.dayId)) {
->>>>>>> 1af61db5
             return (head.name = "");
         }
 
@@ -653,12 +640,7 @@
             };
 
             // Special headers
-<<<<<<< HEAD
-            if (day.dayid === this.TagDayID.TAGS    ||
-                day.dayid === this.TagDayID.FACES) {
-=======
             if (this.TagDayIDValueSet.has(day.dayid)) {
->>>>>>> 1af61db5
                 head.size = 10;
             } else if (this.$route.name === 'thisday' && (!prevDay || Math.abs(prevDay.dayid - day.dayid) > 30)) {
                 // thisday view with new year title
@@ -754,19 +736,11 @@
 
     async fetchDayExpire() {
         if (this.fetchDayQueue.length === 0) return;
-<<<<<<< HEAD
 
         // Construct URL
         const url = this.getDayUrl(this.fetchDayQueue.join(','));
         this.fetchDayQueue = [];
 
-=======
-
-        // Construct URL
-        const url = this.getDayUrl(this.fetchDayQueue.join(','));
-        this.fetchDayQueue = [];
-
->>>>>>> 1af61db5
         try {
             const startState = this.state;
             const res = await axios.get<IPhoto[]>(url);
@@ -866,19 +840,11 @@
 
         // Check if some rows were added
         let addedRows: IRow[] = [];
-<<<<<<< HEAD
 
         // Recycler scroll top
         let scrollTop = (<any>this.$refs.recycler).$el.scrollTop;
         let needAdjust = false;
 
-=======
-
-        // Recycler scroll top
-        let scrollTop = (<any>this.$refs.recycler).$el.scrollTop;
-        let needAdjust = false;
-
->>>>>>> 1af61db5
         // Get index and Y position of header in O(n)
         let headIdx = 0;
         let headY = 0;
