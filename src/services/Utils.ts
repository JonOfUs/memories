--- conflicted
+++ resolved
@@ -173,13 +173,10 @@
         photo.flag |= constants.c.FLAG_IS_TAG;
         delete photo.istag;
     }
-<<<<<<< HEAD
-=======
     if (photo.isalbum) {
         photo.flag |= constants.c.FLAG_IS_ALBUM;
         delete photo.isalbum;
     }
->>>>>>> 1af61db5
 }
 
 // Outside for set
@@ -188,10 +185,7 @@
     FOLDERS:        -(1 << 30) + 1,
     TAGS:           -(1 << 30) + 2,
     FACES:          -(1 << 30) + 3,
-<<<<<<< HEAD
-=======
     ALBUMS:         -(1 << 30) + 4,
->>>>>>> 1af61db5
 }
 
 /** Global constants */
@@ -204,14 +198,9 @@
         FLAG_IS_FOLDER:     1 << 4,
         FLAG_IS_TAG:        1 << 5,
         FLAG_IS_FACE:       1 << 6,
-<<<<<<< HEAD
-        FLAG_SELECTED:      1 << 7,
-        FLAG_LEAVING:       1 << 8,
-=======
         FLAG_IS_ALBUM:      1 << 7,
         FLAG_SELECTED:      1 << 8,
         FLAG_LEAVING:       1 << 9,
->>>>>>> 1af61db5
     },
 
     TagDayID: TagDayID,
